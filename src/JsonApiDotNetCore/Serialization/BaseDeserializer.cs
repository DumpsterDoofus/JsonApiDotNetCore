using System;
using System.Collections.Generic;
using System.IO;
using System.Linq;
using System.Reflection;
using JsonApiDotNetCore.Configuration;
using JsonApiDotNetCore.Errors;
using JsonApiDotNetCore.Resources;
using JsonApiDotNetCore.Resources.Annotations;
using JsonApiDotNetCore.Serialization.Client.Internal;
using JsonApiDotNetCore.Serialization.Objects;
using Newtonsoft.Json;
using Newtonsoft.Json.Linq;

namespace JsonApiDotNetCore.Serialization
{
    // TODO: check if FK assignments are still required.
    // TODO: add test with duplicate dictionary entry in body.

    /// <summary>
    /// Abstract base class for deserialization. Deserializes JSON content into <see cref="Objects.Document"/>s
    /// and constructs instances of the resource(s) in the document body.
    /// </summary>
    public abstract class BaseDeserializer
    {
        protected IResourceContextProvider ResourceContextProvider { get; }
        protected IResourceFactory ResourceFactory { get; }
        protected Document Document { get; set; }

        protected BaseDeserializer(IResourceContextProvider resourceContextProvider, IResourceFactory resourceFactory)
        {
            ResourceContextProvider = resourceContextProvider ?? throw new ArgumentNullException(nameof(resourceContextProvider));
            ResourceFactory = resourceFactory ?? throw new ArgumentNullException(nameof(resourceFactory));
        }

        /// <summary>
        /// This method is called each time a <paramref name="resource"/> is constructed
        /// from the serialized content, which is used to do additional processing
        /// depending on the type of deserializer.
        /// </summary>
        /// <remarks>
        /// See the implementation of this method in <see cref="ResponseDeserializer"/>
        /// and <see cref="RequestDeserializer"/> for examples.
        /// </remarks>
        /// <param name="resource">The resource that was constructed from the document's body.</param>
        /// <param name="field">The metadata for the exposed field.</param>
        /// <param name="data">Relationship data for <paramref name="resource"/>. Is null when <paramref name="field"/> is not a <see cref="RelationshipAttribute"/>.</param>
        protected abstract void AfterProcessField(IIdentifiable resource, ResourceFieldAttribute field, RelationshipEntry data = null);

        protected object DeserializeBody(string body)
        {
            if (body == null) throw new ArgumentNullException(nameof(body));

            var bodyJToken = LoadJToken(body);
            Document = bodyJToken.ToObject<Document>();
            if (Document != null)
            {
                if (Document.IsManyData)
                {
                    return Document.ManyData.Select(ParseResourceObject).ToHashSet(IdentifiableComparer.Instance);
                }

                if (Document.SingleData != null)
                {
                    return ParseResourceObject(Document.SingleData);
                }
            }

            return null;
        }

        /// <summary>
        /// Sets the attributes on a parsed resource.
        /// </summary>
        /// <param name="resource">The parsed resource.</param>
        /// <param name="attributeValues">Attributes and their values, as in the serialized content.</param>
        /// <param name="attributes">Exposed attributes for <paramref name="resource"/>.</param>
        protected IIdentifiable SetAttributes(IIdentifiable resource, IDictionary<string, object> attributeValues, IReadOnlyCollection<AttrAttribute> attributes)
        {
            if (resource == null) throw new ArgumentNullException(nameof(resource));
            if (attributes == null) throw new ArgumentNullException(nameof(attributes));

            if (attributeValues == null || attributeValues.Count == 0)
                return resource;

            foreach (var attr in attributes)
            {
                if (attributeValues.TryGetValue(attr.PublicName, out object newValue))
                {
                    var convertedValue = ConvertAttrValue(newValue, attr.Property.PropertyType);
                    attr.SetValue(resource, convertedValue);
                    AfterProcessField(resource, attr);
                }
            }

            return resource;
        }

        /// <summary>
        /// Sets the relationships on a parsed resource.
        /// </summary>
        /// <param name="resource">The parsed resource.</param>
        /// <param name="relationshipValues">Relationships and their values, as in the serialized content.</param>
        /// <param name="relationshipAttributes">Exposed relationships for <paramref name="resource"/>.</param>
        protected virtual IIdentifiable SetRelationships(IIdentifiable resource, IDictionary<string, RelationshipEntry> relationshipValues, IReadOnlyCollection<RelationshipAttribute> relationshipAttributes)
        {
            if (resource == null) throw new ArgumentNullException(nameof(resource));
            if (relationshipAttributes == null) throw new ArgumentNullException(nameof(relationshipAttributes));

            if (relationshipValues == null || relationshipValues.Count == 0)
            {
                return resource;
            }

            var resourceProperties = resource.GetType().GetProperties();
            foreach (var attr in relationshipAttributes)
            {
                var relationshipIsProvided = relationshipValues.TryGetValue(attr.PublicName, out RelationshipEntry relationshipData);
                if (!relationshipIsProvided || !relationshipData.IsPopulated)
                {
                    continue;
                }

                if (attr is HasOneAttribute hasOneAttribute)
                {
                    SetHasOneRelationship(resource, resourceProperties, hasOneAttribute, relationshipData);
                }
                else
                {
                    SetHasManyRelationship(resource, (HasManyAttribute)attr, relationshipData);
                }
            }
    
            return resource;
        }

        private JToken LoadJToken(string body)
        {
            JToken jToken;
            using (JsonReader jsonReader = new JsonTextReader(new StringReader(body)))
            {
                // https://github.com/json-api-dotnet/JsonApiDotNetCore/issues/509
                jsonReader.DateParseHandling = DateParseHandling.None;
                jToken = JToken.Load(jsonReader);
            }
            return jToken;
        }

        /// <summary>
        /// Creates an instance of the referenced type in <paramref name="data"/>
        /// and sets its attributes and relationships.
        /// </summary>
        /// <returns>The parsed resource.</returns>
        private IIdentifiable ParseResourceObject(ResourceObject data)
        {
            AssertHasType(data, null);

            var resourceContext = GetExistingResourceContext(data.Type);
            var resource = ResourceFactory.CreateInstance(resourceContext.ResourceType);

            resource = SetAttributes(resource, data.Attributes, resourceContext.Attributes);
            resource = SetRelationships(resource, data.Relationships, resourceContext.Relationships);

            if (data.Id != null)
                resource.StringId = data.Id;

            return resource;
        }

        private ResourceContext GetExistingResourceContext(string publicName)
        {
            var resourceContext = ResourceContextProvider.GetResourceContext(publicName);
            if (resourceContext == null)
            {
                throw new InvalidRequestBodyException("Request body includes unknown resource type.",
                    $"Resource of type '{publicName}' does not exist.", null);
            }

            return resourceContext;
        }

        /// <summary>
        /// Sets a HasOne relationship on a parsed resource. If present, also
        /// populates the foreign key.
        /// </summary>
        private void SetHasOneRelationship(IIdentifiable resource,
            PropertyInfo[] resourceProperties,
            HasOneAttribute hasOneRelationship,
            RelationshipEntry relationshipData)
        {
            var rio = (ResourceIdentifierObject)relationshipData.Data;
            var relatedId = rio?.Id;

            Type relationshipType = hasOneRelationship.RightType;

            if (relationshipData.SingleData != null)
            {
                AssertHasType(relationshipData.SingleData, hasOneRelationship);
                AssertHasId(relationshipData.SingleData, hasOneRelationship);

                var resourceContext = GetExistingResourceContext(relationshipData.SingleData.Type);
                relationshipType = resourceContext.ResourceType;
            }

            // TODO: this does not make sense in the following case: if we're setting the dependent of a one-to-one relationship, IdentifiablePropertyName should be null.
            var foreignKeyProperty = resourceProperties.FirstOrDefault(p => p.Name == hasOneRelationship.IdentifiablePropertyName);

            if (foreignKeyProperty != null)
                // there is a FK from the current resource pointing to the related object,
                // i.e. we're populating the relationship from the dependent side.
                SetForeignKey(resource, foreignKeyProperty, hasOneRelationship, relatedId, relationshipType);

            SetNavigation(resource, hasOneRelationship, relatedId, relationshipType);

            // depending on if this base parser is used client-side or server-side,
            // different additional processing per field needs to be executed.
            AfterProcessField(resource, hasOneRelationship, relationshipData);
        }

        /// <summary>
        /// Sets the dependent side of a HasOne relationship, which means that a
        /// foreign key also will be populated.
        /// </summary>
        private void SetForeignKey(IIdentifiable resource, PropertyInfo foreignKey, HasOneAttribute attr, string id,
            Type relationshipType)
        {
            bool foreignKeyPropertyIsNullableType = Nullable.GetUnderlyingType(foreignKey.PropertyType) != null
                || foreignKey.PropertyType == typeof(string);
            if (id == null && !foreignKeyPropertyIsNullableType)
            {
                // TODO: FormatException does not look like the right exception type here.
                // I would expect such constraints to be checked in the ResourceService layer instead.

                // This happens when a non-optional relationship is deliberately set to null.
                // For a server deserializer, it should be mapped to a BadRequest HTTP error code.
                throw new FormatException($"Cannot set required relationship identifier '{attr.IdentifiablePropertyName}' to null because it is a non-nullable type.");
            }

            var typedId = TypeHelper.ConvertStringIdToTypedId(relationshipType, id, ResourceFactory);
            foreignKey.SetValue(resource, typedId);
        }

        /// <summary>
        /// Sets the principal side of a HasOne relationship, which means no
        /// foreign key is involved.
        /// </summary>
        private void SetNavigation(IIdentifiable resource, HasOneAttribute attr, string relatedId,
            Type relationshipType)
        {
            if (relatedId == null)
            {
                attr.SetValue(resource, null);
            }
            else
            {
                var relatedInstance = ResourceFactory.CreateInstance(relationshipType);
                relatedInstance.StringId = relatedId;
                attr.SetValue(resource, relatedInstance);
            }
        }

        /// <summary>
        /// Sets a HasMany relationship.
        /// </summary>
        private void SetHasManyRelationship(
            IIdentifiable resource,
            HasManyAttribute hasManyRelationship,
            RelationshipEntry relationshipData)
        {
            // If the relationship data is null, there is no need to set the navigation property to null: this is the default value.
            if (relationshipData.ManyData != null)
            {
                var rightResources = relationshipData.ManyData
                    .Select(rio => CreateRightResourceForHasMany(hasManyRelationship, rio))
                    .ToHashSet(IdentifiableComparer.Instance);

<<<<<<< HEAD
                var convertedCollection = TypeHelper.CopyToTypedCollection(relatedResources, hasManyRelationship.Property.PropertyType);
                hasManyRelationship.SetValue(resource, convertedCollection);
=======
                var convertedCollection = TypeHelper.CopyToTypedCollection(rightResources, hasManyRelationship.Property.PropertyType);
                hasManyRelationship.SetValue(resource, convertedCollection, ResourceFactory);
>>>>>>> b1422581
            }

            AfterProcessField(resource, hasManyRelationship, relationshipData);
        }

        private IIdentifiable CreateRightResourceForHasMany(HasManyAttribute hasManyRelationship, ResourceIdentifierObject rio)
        {
            AssertHasType(rio, hasManyRelationship);
            AssertHasId(rio, hasManyRelationship);

            var resourceContext = GetExistingResourceContext(rio.Type);
            var rightInstance = ResourceFactory.CreateInstance(resourceContext.ResourceType);
            rightInstance.StringId = rio.Id;

            return rightInstance;
        }

        private void AssertHasType(ResourceIdentifierObject resourceIdentifierObject, RelationshipAttribute relationship)
        {
            if (resourceIdentifierObject.Type == null)
            {
                var details = relationship != null
                    ? $"Expected 'type' element in '{relationship.PublicName}' relationship."
                    : "Expected 'type' element in 'data' element.";

                throw new InvalidRequestBodyException("Request body must include 'type' element.", details, null);
            }
        }

        private void AssertHasId(ResourceIdentifierObject resourceIdentifierObject, RelationshipAttribute relationship)
        {
            if (resourceIdentifierObject.Id == null)
            {
                throw new InvalidRequestBodyException("Request body must include 'id' element.",
                    $"Expected 'id' element in '{relationship.PublicName}' relationship.", null);
            }
        }

        private object ConvertAttrValue(object newValue, Type targetType)
        {
            if (newValue is JContainer jObject)
                // the attribute value is a complex type that needs additional deserialization
                return DeserializeComplexType(jObject, targetType);

            // the attribute value is a native C# type.
            var convertedValue = TypeHelper.ConvertType(newValue, targetType);
            return convertedValue;
        }

        private object DeserializeComplexType(JContainer obj, Type targetType)
        {
            return obj.ToObject(targetType);
        }
    }
}<|MERGE_RESOLUTION|>--- conflicted
+++ resolved
@@ -274,13 +274,8 @@
                     .Select(rio => CreateRightResourceForHasMany(hasManyRelationship, rio))
                     .ToHashSet(IdentifiableComparer.Instance);
 
-<<<<<<< HEAD
-                var convertedCollection = TypeHelper.CopyToTypedCollection(relatedResources, hasManyRelationship.Property.PropertyType);
+                var convertedCollection = TypeHelper.CopyToTypedCollection(rightResources, hasManyRelationship.Property.PropertyType);
                 hasManyRelationship.SetValue(resource, convertedCollection);
-=======
-                var convertedCollection = TypeHelper.CopyToTypedCollection(rightResources, hasManyRelationship.Property.PropertyType);
-                hasManyRelationship.SetValue(resource, convertedCollection, ResourceFactory);
->>>>>>> b1422581
             }
 
             AfterProcessField(resource, hasManyRelationship, relationshipData);
