using JsonApiDotNetCore.Data;
using JsonApiDotNetCore.Internal;
using JsonApiDotNetCore.Models;
using JsonApiDotNetCore.Hooks;
using Microsoft.Extensions.Logging;
using System;
using System.Collections.Generic;
using System.Linq;
using System.Threading.Tasks;

namespace JsonApiDotNetCore.Services
{
    public class EntityResourceService<TResource> : EntityResourceService<TResource, int>,
        IResourceService<TResource>
        where TResource : class, IIdentifiable<int>
    {
        public EntityResourceService(
            IJsonApiContext jsonApiContext,
            IEntityRepository<TResource> entityRepository,
            IResourceHookExecutor hookExecutor = null,
            ILoggerFactory loggerFactory = null) :
            base(jsonApiContext, entityRepository, hookExecutor, loggerFactory)
        { }
    }

    public class EntityResourceService<TResource, TId> : EntityResourceService<TResource, TResource, TId>,
        IResourceService<TResource, TId>
        where TResource : class, IIdentifiable<TId>
    {
        public EntityResourceService(
            IJsonApiContext jsonApiContext,
            IEntityRepository<TResource, TId> entityRepository,
            IResourceHookExecutor hookExecutor = null,
            ILoggerFactory loggerFactory = null) :
            base(jsonApiContext, entityRepository, loggerFactory, hookExecutor)
        { }
    }

    public class EntityResourceService<TResource, TEntity, TId> :
        IResourceService<TResource, TId>
        where TResource : class, IIdentifiable<TId>
        where TEntity : class, IIdentifiable<TId>
    {
        private readonly IJsonApiContext _jsonApiContext;
        private readonly IEntityRepository<TEntity, TId> _entities;
        private readonly ILogger _logger;
        private readonly IResourceMapper _mapper;
        private readonly IResourceHookExecutor _hookExecutor;

        public EntityResourceService(
                IJsonApiContext jsonApiContext,
                IEntityRepository<TEntity, TId> entityRepository,
                ILoggerFactory loggerFactory = null,
                IResourceHookExecutor hookExecutor = null)
        {
            // no mapper provided, TResource & TEntity must be the same type
            if (typeof(TResource) != typeof(TEntity))
            {
                throw new InvalidOperationException("Resource and Entity types are NOT the same. Please provide a mapper.");
            }

            _jsonApiContext = jsonApiContext;
            _entities = entityRepository;
            _hookExecutor = hookExecutor;
            _logger = loggerFactory?.CreateLogger<EntityResourceService<TResource, TEntity, TId>>();
        }

        public EntityResourceService(
                IJsonApiContext jsonApiContext,
                IEntityRepository<TEntity, TId> entityRepository,
                ILoggerFactory loggerFactory,
                IResourceMapper mapper)
        {
            _jsonApiContext = jsonApiContext;
            _entities = entityRepository;
            _logger = loggerFactory.CreateLogger<EntityResourceService<TResource, TEntity, TId>>();
            _mapper = mapper;
        }

        public virtual async Task<TResource> CreateAsync(TResource resource)
        {
            var entity = MapIn(resource);

            entity = IsNull(_hookExecutor) ? entity : _hookExecutor.BeforeCreate(AsList(entity), ResourcePipeline.Create).SingleOrDefault();
            entity = await _entities.CreateAsync(entity);

            // this ensures relationships get reloaded from the database if they have
            // been requested
            // https://github.com/json-api-dotnet/JsonApiDotNetCore/issues/343
            if (ShouldIncludeRelationships())
            {
                if (_entities is IEntityFrameworkRepository<TEntity> efRepository)
                    efRepository.DetachRelationshipPointers(entity);

                entity = await GetWithRelationshipsAsync(entity.Id);

            }
            if (!IsNull(_hookExecutor, entity))
            {
                _hookExecutor.AfterCreate(AsList(entity), ResourcePipeline.Create);
                entity = _hookExecutor.OnReturn(AsList(entity), ResourcePipeline.Read).SingleOrDefault();
            }
            return MapOut(entity);
        }
        public virtual async Task<bool> DeleteAsync(TId id)
        {
            var entity = await _entities.GetAsync(id);
            if (!IsNull(_hookExecutor, entity)) _hookExecutor.BeforeDelete(AsList(entity), ResourcePipeline.Delete);
            var succeeded = await _entities.DeleteAsync(entity);
            if (!IsNull(_hookExecutor, entity)) _hookExecutor.AfterDelete(AsList(entity), ResourcePipeline.Delete, succeeded);
            return succeeded;
        }

        public virtual async Task<IEnumerable<TResource>> GetAsync()
        {
<<<<<<< HEAD
            _hookExecutor?.BeforeRead<TEntity>(ResourcePipeline.Read);
            var entities = _entities.GetQueryable();
=======
            var entities = _entities.Get();
>>>>>>> c4ebf4b4

            entities = ApplySortAndFilterQuery(entities);

            if (ShouldIncludeRelationships())
                entities = IncludeRelationships(entities, _jsonApiContext.QuerySet.IncludedRelationships);

<<<<<<< HEAD
            if (_jsonApiContext.QuerySet?.Fields?.Count > 0)
                entities = _entities.Select(entities, _jsonApiContext.QuerySet.Fields);
=======
            if (_jsonApiContext.Options.IncludeTotalRecordCount)
                _jsonApiContext.PageManager.TotalRecords = await _entities.CountAsync(entities);

            entities = _entities.Select(entities, _jsonApiContext.QuerySet?.Fields);
>>>>>>> c4ebf4b4

            if (!IsNull(_hookExecutor, entities))
            {
                var result = entities.ToList();
                _hookExecutor.AfterRead(result, ResourcePipeline.Read);
                entities = _hookExecutor.OnReturn(result, ResourcePipeline.Read).AsQueryable();
            }

            if (_jsonApiContext.Options.IncludeTotalRecordCount)
                _jsonApiContext.PageManager.TotalRecords = await _entities.CountAsync(entities);

            // pagination should be done last since it will execute the query
            var pagedEntities = await ApplyPageQueryAsync(entities);
            return pagedEntities;
        }

        public virtual async Task<TResource> GetAsync(TId id)
        {
            var pipeline = ResourcePipeline.ReadSingle;
            _hookExecutor?.BeforeRead<TEntity>(pipeline, id.ToString());
            TEntity entity;
            if (ShouldIncludeRelationships())
            {
                entity = await GetWithRelationshipsAsync(id);
            }
            else
            {
                entity = await _entities.GetAsync(id);
            }
            if(!IsNull(_hookExecutor, entity))
            {
                _hookExecutor.AfterRead(AsList(entity), pipeline);
                entity = _hookExecutor.OnReturn(AsList(entity), pipeline).SingleOrDefault();
            }
            return MapOut(entity);

        }

        // triggered by GET /articles/1/relationships/{relationshipName}
        public virtual async Task<object> GetRelationshipsAsync(TId id, string relationshipName) => await GetRelationshipAsync(id, relationshipName);

        // triggered by GET /articles/1/{relationshipName}
        public virtual async Task<object> GetRelationshipAsync(TId id, string relationshipName)
        {

            _hookExecutor?.BeforeRead<TEntity>(ResourcePipeline.ReadRelationship, id.ToString());
            var entity = await _entities.GetAndIncludeAsync(id, relationshipName);
            if (!IsNull(_hookExecutor, entity))
            {
                _hookExecutor.AfterRead(AsList(entity), ResourcePipeline.ReadRelationship);
                entity = _hookExecutor.OnReturn(AsList(entity), ResourcePipeline.ReadRelationship).SingleOrDefault();
            }

            // TODO: it would be better if we could distinguish whether or not the relationship was not found,
            // vs the relationship not being set on the instance of T
            if (entity == null)
            {
                throw new JsonApiException(404, $"Relationship '{relationshipName}' not found.");
            }

            var resource = MapOut(entity);

            // compound-property -> CompoundProperty
            var navigationPropertyName = _jsonApiContext.ResourceGraph.GetRelationshipName<TResource>(relationshipName);
            if (navigationPropertyName == null)
                throw new JsonApiException(422, $"Relationship '{relationshipName}' does not exist on resource '{typeof(TResource)}'.");

            var relationshipValue = _jsonApiContext.ResourceGraph.GetRelationship(resource, navigationPropertyName);
            return relationshipValue;
        }

        public virtual async Task<TResource> UpdateAsync(TId id, TResource resource)
        {
            var entity = MapIn(resource);


            entity = IsNull(_hookExecutor) ? entity : _hookExecutor.BeforeUpdate(AsList(entity), ResourcePipeline.Patch).SingleOrDefault();
            entity = await _entities.UpdateAsync(id, entity);
            if (!IsNull(_hookExecutor, entity))
            {
                // TODO: should not fire after read for L=0
                _hookExecutor.AfterUpdate(AsList(entity), ResourcePipeline.Patch);
                entity = _hookExecutor.OnReturn(AsList(entity), ResourcePipeline.Patch).SingleOrDefault();
            }

            return MapOut(entity);
        }

        // triggered by PATCH /articles/1/relationships/{relationshipName}
        public virtual async Task UpdateRelationshipsAsync(TId id, string relationshipName, List<ResourceObject> relationships)
        {
            var entity = await _entities.GetAndIncludeAsync(id, relationshipName);
            if (entity == null)
            {
                throw new JsonApiException(404, $"Entity with id {id} could not be found.");
            }

            var relationship = _jsonApiContext.ResourceGraph
                .GetContextEntity(typeof(TResource))
                .Relationships
                .FirstOrDefault(r => r.Is(relationshipName));

            var relationshipType = relationship.DependentType;

            // update relationship type with internalname
            var entityProperty = typeof(TEntity).GetProperty(relationship.InternalRelationshipName);
            if (entityProperty == null)
            {
                throw new JsonApiException(404, $"Property {relationship.InternalRelationshipName} " +
                    $"could not be found on entity.");
            }

            /// Why are we changing this value on the attribute and setting it back below? This feels very hacky
            relationship.Type = relationship.IsHasMany
                ? entityProperty.PropertyType.GetGenericArguments()[0]
                : entityProperty.PropertyType;

            var relationshipIds = relationships.Select(r => r?.Id?.ToString());

            entity = IsNull(_hookExecutor) ? entity : _hookExecutor.BeforeUpdate(AsList(entity), ResourcePipeline.PatchRelationship).SingleOrDefault();
            await _entities.UpdateRelationshipsAsync(entity, relationship, relationshipIds);
            if (!IsNull(_hookExecutor, entity)) _hookExecutor.AfterUpdate(AsList(entity), ResourcePipeline.PatchRelationship);

            relationship.Type = relationshipType;
        }

        protected virtual async Task<IEnumerable<TResource>> ApplyPageQueryAsync(IQueryable<TEntity> entities)
        {
            var pageManager = _jsonApiContext.PageManager;
            if (!pageManager.IsPaginated)
            {
                var allEntities = await _entities.ToListAsync(entities);
                return (typeof(TResource) == typeof(TEntity)) ? allEntities as IEnumerable<TResource> :
                    _mapper.Map<IEnumerable<TResource>>(allEntities);
            }

            if (_logger?.IsEnabled(LogLevel.Information) == true)
            {
                _logger?.LogInformation($"Applying paging query. Fetching page {pageManager.CurrentPage} " +
                    $"with {pageManager.PageSize} entities");
            }

            var pagedEntities = await _entities.PageAsync(entities, pageManager.PageSize, pageManager.CurrentPage);

            return MapOut(pagedEntities);
        }

        protected virtual IQueryable<TEntity> ApplySortAndFilterQuery(IQueryable<TEntity> entities)
        {
            var query = _jsonApiContext.QuerySet;

            if (_jsonApiContext.QuerySet == null)
                return entities;

            if (query.Filters.Count > 0)
                foreach (var filter in query.Filters)
                    entities = _entities.Filter(entities, filter);

            entities = _entities.Sort(entities, query.SortParameters);

            return entities;
        }

        protected virtual IQueryable<TEntity> IncludeRelationships(IQueryable<TEntity> entities, List<string> relationships)
        {
            _jsonApiContext.IncludedRelationships = relationships;

            foreach (var r in relationships)
                entities = _entities.Include(entities, r);

            return entities;
        }

        private async Task<TEntity> GetWithRelationshipsAsync(TId id)
        {
            var query = _entities.Select(_entities.Get(), _jsonApiContext.QuerySet?.Fields).Where(e => e.Id.Equals(id));

            _jsonApiContext.QuerySet.IncludedRelationships.ForEach(r =>
            {
                query = _entities.Include(query, r);
            });

            TEntity value;
            // https://github.com/aspnet/EntityFrameworkCore/issues/6573
            if (_jsonApiContext.QuerySet?.Fields?.Count > 0)
                value = query.FirstOrDefault();
            else
                value = await _entities.FirstOrDefaultAsync(query);

            return value;
        }


        private bool IsNull(params object[] values)
        {
            foreach (var val in values)
            {
                if (val == null) return true;
            }
            return false;
        }

        private bool ShouldIncludeRelationships()
            => (_jsonApiContext.QuerySet?.IncludedRelationships != null &&
            _jsonApiContext.QuerySet.IncludedRelationships.Count > 0);

        private TResource MapOut(TEntity entity)
            => (typeof(TResource) == typeof(TEntity))
                ? entity as TResource :
                _mapper.Map<TResource>(entity);

        private IEnumerable<TResource> MapOut(IEnumerable<TEntity> entities)
            => (typeof(TResource) == typeof(TEntity))
                ? entities as IEnumerable<TResource>
                : _mapper.Map<IEnumerable<TResource>>(entities);

        private TEntity MapIn(TResource resource)
            => (typeof(TResource) == typeof(TEntity))
                ? resource as TEntity
                : _mapper.Map<TEntity>(resource);

        private List<TEntity> AsList(TEntity entity)
        {
            return new List<TEntity> { entity };
        }
    }
}<|MERGE_RESOLUTION|>--- conflicted
+++ resolved
@@ -113,27 +113,18 @@
 
         public virtual async Task<IEnumerable<TResource>> GetAsync()
         {
-<<<<<<< HEAD
             _hookExecutor?.BeforeRead<TEntity>(ResourcePipeline.Read);
-            var entities = _entities.GetQueryable();
-=======
             var entities = _entities.Get();
->>>>>>> c4ebf4b4
 
             entities = ApplySortAndFilterQuery(entities);
 
             if (ShouldIncludeRelationships())
                 entities = IncludeRelationships(entities, _jsonApiContext.QuerySet.IncludedRelationships);
-
-<<<<<<< HEAD
-            if (_jsonApiContext.QuerySet?.Fields?.Count > 0)
-                entities = _entities.Select(entities, _jsonApiContext.QuerySet.Fields);
-=======
+                
             if (_jsonApiContext.Options.IncludeTotalRecordCount)
                 _jsonApiContext.PageManager.TotalRecords = await _entities.CountAsync(entities);
 
             entities = _entities.Select(entities, _jsonApiContext.QuerySet?.Fields);
->>>>>>> c4ebf4b4
 
             if (!IsNull(_hookExecutor, entities))
             {
