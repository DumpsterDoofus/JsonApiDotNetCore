--- conflicted
+++ resolved
@@ -103,7 +103,7 @@
                 workItemInDatabase.Subscribers.Should().HaveCount(1);
                 workItemInDatabase.Subscribers.Single().Id.Should().Be(existingWorkItem.Subscribers.ElementAt(1).Id);
 
-                // TODO: Seems unnecessary.
+                // TODO: Redundant double assertion that tests EF Core rather than JADNC.
                 var userAccountsInDatabase = await dbContext.UserAccounts.ToListAsync();
                 userAccountsInDatabase.Should().HaveCount(2);
             });
@@ -174,7 +174,7 @@
                 workItemInDatabase.WorkItemTags.Should().HaveCount(1);
                 workItemInDatabase.WorkItemTags.Single().Tag.Id.Should().Be(existingWorkItem.WorkItemTags.ElementAt(2).Tag.Id);
 
-                // TODO: Seems unnecessary.
+                // TODO: Redundant double assertion that tests EF Core rather than JADNC.
                 var tagsInDatabase = await dbContext.WorkTags.ToListAsync();
                 tagsInDatabase.Should().HaveCount(3);
             });
@@ -231,7 +231,7 @@
                 workItemInDatabase.Subscribers.Should().HaveCount(1);
                 workItemInDatabase.Subscribers.Single().Id.Should().Be(existingWorkItem.Subscribers.ElementAt(1).Id);
 
-                // TODO: Seems unnecessary.
+                // TODO: Redundant double assertion that tests EF Core rather than JADNC.
                 var userAccountsInDatabase = await dbContext.UserAccounts.ToListAsync();
                 userAccountsInDatabase.Should().HaveCount(3);
             });
@@ -304,7 +304,6 @@
             });
         }
 
-        // TODO: Consider moving to BaseDocumentParserTests
         [Fact]
         public async Task Cannot_remove_for_missing_request_body()
         {
@@ -371,7 +370,6 @@
             responseDocument.Errors[0].Detail.Should().StartWith("Expected 'type' element in 'data' element. - Request body: <<");
         }
 
-        // TODO: Consider moving to BaseDocumentParserTests
         [Fact]
         public async Task Cannot_remove_for_unknown_type()
         {
@@ -410,10 +408,6 @@
             responseDocument.Errors[0].Detail.Should().StartWith("Resource of type 'doesNotExist' does not exist. - Request body: <<");
         }
 
-<<<<<<< HEAD
-        // TODO: Consider moving to RequestDeserializerTests
-=======
->>>>>>> 590860b0
         [Fact]
         public async Task Cannot_remove_for_missing_ID()
         {
@@ -451,7 +445,6 @@
             responseDocument.Errors[0].Detail.Should().StartWith("Request body: <<");
         }
 
-        // TODO: These might be by design (404 vs 403 and Primary vs Relationship endpoint spec issue). 
         [Fact(Skip = "TODO: Fix bug that prevents this test from succeeding.")]
         public async Task Cannot_remove_unknown_IDs_from_HasMany_relationship()
         {
@@ -499,8 +492,7 @@
             responseDocument.Errors[1].Title.Should().Be("A resource being removed from a relationship does not exist.");
             responseDocument.Errors[1].Detail.Should().Be("Resource of type 'userAccounts' with ID '99999999' being removed from relationship 'subscribers' does not exist.");
         }
-
-        // TODO: These might be by design (404 vs 403 and Primary vs Relationship endpoint spec issue). 
+ 
         [Fact(Skip = "TODO: Fix bug that prevents this test from succeeding.")]
         public async Task Cannot_remove_unknown_IDs_from_HasManyThrough_relationship()
         {
@@ -549,7 +541,6 @@
             responseDocument.Errors[1].Detail.Should().Be("Resource of type 'workTags' with ID '99999999' being removed from relationship 'tags' does not exist.");
         }
 
-        // TODO: This is a very general 404 test which is not exclusive to this or any of the other endpoints where it is duplicated.
         [Fact]
         public async Task Cannot_remove_from_unknown_resource_type_in_url()
         {
@@ -586,7 +577,6 @@
             responseDocument.Should().BeEmpty();
         }
 
-        // TODO: These might be by design (404 vs 403 and Primary vs Relationship endpoint spec issue). 
         [Fact(Skip = "TODO: Fix bug that prevents this test from succeeding.")]
         public async Task Cannot_remove_from_unknown_resource_ID_in_url()
         {
@@ -663,8 +653,6 @@
             responseDocument.Errors[0].Detail.Should().Be("Resource of type 'workItems' does not contain a relationship named 'doesNotExist'.");
         }
 
-        // TODO: Consider moving to RequestDeserializerTests
-        // TODO: Inconsistent naming: "on" vs for" compared to equivalent tests in UpdateToOneRelationshipTests and ReplaceToManyRelationshipTests
         [Fact]
         public async Task Cannot_remove_for_relationship_mismatch_between_url_and_body()
         {
@@ -704,7 +692,6 @@
             responseDocument.Errors[0].Detail.Should().Be($"Expected resource of type 'workTags' in DELETE request body at endpoint '/workItems/{existingWorkItem.StringId}/relationships/tags', instead of 'userAccounts'.");
         }
 
-        // TODO: Consider moving to BaseDocumentParserTests
         [Fact]
         public async Task Can_remove_with_duplicates()
         {
@@ -771,7 +758,6 @@
 
             var requestBody = new
             {
-                // TODO: Array.Empty<object>()
                 data = new object[0]
             };
 
